--- conflicted
+++ resolved
@@ -1,39 +1,4 @@
 # Train
 ```bash
-<<<<<<< HEAD
-(drugprot) guppi5 weberple 40 ( drugprot ) $ python -m drugprot.train data.train=null data.checkpoint="/glusterfs/dfs-gfs-dist/weberple-pub/drugprot/entity_marker_baseline.ckpt"
-F1: 0.78: 100%|██████████████████████████████████████████████████████████████████████████████████| 750/750 [00:34<00:00, 21.45it/s]
-[2021-07-09 10:57:00,330][__main__][INFO] - Wrote predictions to /vol/fob-wbib-vol2/wbi/weberple/projects/drugprot/logs/runs/2021-07-09/10-56-11/predictions.bioc.xml
-
-(drugprot) guppi5 weberple 30 ( drugprot ) $ python analyze_predictions.py /vol/fob-wbib-vol2/wbi/weberple/projects/drugprot/logs/runs/2021-07-09/10-56-11/predictions.bioc.xml --brat_out analysis
-Global seed set to 42
-                        precision    recall  f1-score   support
-
-                  NONE       0.00      0.00      0.00         0
-             ACTIVATOR       0.79      0.72      0.75       246
-               AGONIST       0.83      0.73      0.78       131
-     AGONIST-ACTIVATOR       0.00      0.00      0.00        10
-     AGONIST-INHIBITOR       0.00      0.00      0.00         2
-            ANTAGONIST       0.92      0.91      0.92       218
-      DIRECT-REGULATOR       0.69      0.63      0.66       457
-INDIRECT-DOWNREGULATOR       0.79      0.79      0.79       332
-  INDIRECT-UPREGULATOR       0.83      0.74      0.78       302
-             INHIBITOR       0.85      0.88      0.87      1150
-               PART-OF       0.73      0.77      0.75       257
-            PRODUCT-OF       0.69      0.65      0.67       158
-             SUBSTRATE       0.71      0.66      0.68       494
-  SUBSTRATE_PRODUCT-OF       0.00      0.00      0.00         3
-
-             micro avg       0.79      0.77      0.78      3760
-             macro avg       0.56      0.54      0.55      3760
-          weighted avg       0.79      0.77      0.78      3760
-           samples avg       0.66      0.66      0.66      3760
-```
-The brat files for error analysis can then be found in `analysis`
-
-# Run Sweep:
-python -m drugprot.train -m trainer=gpu model=joint model.dist_penalize_factor=0.001,0.0001 hydra/launcher=ray +hydra.launcher.ray.remote.num_gpus=1 trainer.max_epochs=3,5 model.lr=3e-5,5e-5
-=======
 python -m drugprot.train
-```
->>>>>>> 953b232c
+```