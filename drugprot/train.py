--- conflicted
+++ resolved
@@ -39,6 +39,8 @@
         name = Path(data_path).parent.name
         dataset_to_meta[name] = utils.get_dataset_metadata(data_path)
 
+    # Init Lightning model
+    log.info(f"Instantiating model <{config.model._target_}>")
     model: LightningModule = hydra.utils.instantiate(config.model,
                                                      dataset_to_meta=dataset_to_meta)
     if config["data"]["checkpoint"]:
@@ -55,8 +57,6 @@
         config["data"]["dev"], limit_examples=config["data"]["limit_examples"]
     )
 
-    # Init Lightning model
-    log.info(f"Instantiating model <{config.model._target_}>")
 
 
 
@@ -166,33 +166,6 @@
                     log.info(f"Instantiating logger <{lg_conf._target_}>")
                     logger.append(hydra.utils.instantiate(lg_conf))
 
-<<<<<<< HEAD
-=======
-        # Init Lightning trainer
-        log.info(f"Instantiating trainer <{config.trainer._target_}>")
-        trainer: pl.Trainer = hydra.utils.instantiate(
-            config.trainer,
-            callbacks=callbacks,
-            logger=logger,
-            _convert_="partial",
-        )
-
-        # Send some parameters from config to all lightning loggers
-        log.info("Initializing")
-        utils.init(
-            config=config,
-            model=model,
-            trainer=trainer,
-            callbacks=callbacks,
-            logger=logger,
-        )
-        utils.log_hyperparameters(
-            config=config,
-            model=model,
-            trainer=trainer,
-        )
-
->>>>>>> 835bb7a5
         train_loader = DataLoader(
             dataset=finetune_dataset,
             collate_fn=model.collate_fn,
